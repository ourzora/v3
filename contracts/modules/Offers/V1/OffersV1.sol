// SPDX-License-Identifier: GPL-3.0
pragma solidity 0.8.5;

// ============ Imports ============

import {Counters} from "@openzeppelin/contracts/utils/Counters.sol";
import {ReentrancyGuard} from "@openzeppelin/contracts/security/ReentrancyGuard.sol";
import {IERC721, IERC165} from "@openzeppelin/contracts/token/ERC721/IERC721.sol";
import {IERC20} from "@openzeppelin/contracts/token/ERC20/IERC20.sol";
import {ERC721TransferHelper} from "../../../transferHelpers/ERC721TransferHelper.sol";
import {UniversalExchangeEventV1} from "../../UniversalExchangeEvent/V1/UniversalExchangeEventV1.sol";
import {RoyaltyPayoutSupportV1} from "../../../common/RoyaltyPayoutSupport/V1/RoyaltyPayoutSupportV1.sol";
import {IncomingTransferSupportV1} from "../../../common/IncomingTransferSupport/V1/IncomingTransferSupportV1.sol";

/// @title Offers V1
/// @author kulkarohan <rohan@zora.co>
/// @notice This module allows buyers to make an offer on any ERC-721
contract OffersV1 is ReentrancyGuard, UniversalExchangeEventV1, IncomingTransferSupportV1, RoyaltyPayoutSupportV1 {
    using Counters for Counters.Counter;

    bytes4 constant ERC2981_INTERFACE_ID = 0x2a55205a;
    ERC721TransferHelper erc721TransferHelper;

    Counters.Counter collectionOfferCounter;
    Counters.Counter nftOfferCounter;
    Counters.Counter nftGroupOfferCounter;

    /// ============ NFT Offers Storage ============

    /// @notice The NFT offers created by a given user
    /// @dev User address => NFT offer id
    mapping(address => uint256[]) public nftOffersPerUser;

    /// @notice The offers for a given NFT
    /// @dev NFT address => NFT ID => offer ids
    mapping(address => mapping(uint256 => uint256[])) public offersPerNFT;

    /// @notice A mapping of IDs to their respective NFT offer
    mapping(uint256 => NFTOffer) public nftOffers;

    /// ============ NFT Group Offers Storage ============

    /// @notice The NFT group offers created by a given user
    /// @dev User address => NFT group offer id
    mapping(address => uint256[]) public nftGroupOffersPerUser;

    /// @notice The offers for any of the specified NFTs in a given collection
    /// @dev NFT address => offer ids
    mapping(address => uint256[]) public offersPerNFTGroup;

    /// @notice A mapping of ids to their respective NFT group offer
    mapping(uint256 => NFTGroupOffer) public nftGroupOffers;

    /// ============ Collection Offers Storage ============

    /// @notice The NFT collection offers created by a given user
    /// @dev User address => collection offer id
    mapping(address => uint256[]) public collectionOffersPerUser;

    /// @notice The offers for a given NFT collection
    /// @dev NFT address => offer ids
    mapping(address => uint256[]) public offersPerCollection;

    /// @notice A mapping of IDs to their respective collection offer
    mapping(uint256 => CollectionOffer) public collectionOffers;

    /// @notice All offer IDs on a collection with the same offer currency and offer amount
    /// @dev Collection address => Offer Currency address => Offer Price uint256 => Offer IDs
    mapping(address => mapping(address => mapping(uint256 => uint256[]))) public collectionOrderBook;

    /// @notice The (continuously updated) starting index to parse and update offer IDs in `collectionOrderBook`
    /// @dev Collection address => Offer Currency address => Offer Price uint256 => Starting Index
    mapping(address => mapping(address => mapping(uint256 => uint256))) public collectionOrderBookStartingIndex;

    /// @notice A collection offer ID to its index location in the associated `collectionOrderBook` array
    /// @dev Offer ID => Index
    mapping(uint256 => uint256) public collectionOfferToOrderBookIndex;

    /// ============ Enums ============

    enum OfferStatus {
        Active,
        Canceled,
        Filled
    }

    /// ============ Structs ============

    struct CollectionOffer {
        address buyer;
        address offerCurrency;
        address tokenContract;
        uint256 offerPrice;
        uint8 findersFeePercentage;
        OfferStatus status;
    }

    struct NFTOffer {
        address buyer;
        address offerCurrency;
        address tokenContract;
        uint256 tokenId;
        uint256 offerPrice;
        uint8 findersFeePercentage;
        OfferStatus status;
    }

    struct NFTGroupOffer {
        address buyer;
        address offerCurrency;
        address tokenContract;
        uint256[] tokenIDs;
        uint256 offerPrice;
        uint8 findersFeePercentage;
        OfferStatus status;
    }

    /// ============ Events ============

    event CollectionOfferCreated(uint256 indexed id, CollectionOffer offer);
    event CollectionOfferPriceUpdated(uint256 indexed id, CollectionOffer offer);
    event CollectionOfferCanceled(uint256 indexed id, CollectionOffer offer);
    event CollectionOfferFilled(uint256 indexed id, address indexed seller, address indexed finder, CollectionOffer offer);

    event NFTOfferCreated(uint256 indexed id, NFTOffer offer);
    event NFTOfferPriceUpdated(uint256 indexed id, NFTOffer offer);
    event NFTOfferCanceled(uint256 indexed id, NFTOffer offer);
    event NFTOfferFilled(uint256 indexed id, address indexed seller, address indexed finder, NFTOffer offer);

    event NFTGroupOfferCreated(uint256 indexed id, NFTGroupOffer offer);
    event NFTGroupOfferPriceUpdated(uint256 indexed id, NFTGroupOffer offer);
    event NFTGroupOfferCanceled(uint256 indexed id, NFTGroupOffer offer);
    event NFTGroupOfferFilled(uint256 indexed id, address indexed seller, address indexed finder, NFTGroupOffer offer);

    /// ============ Constructor ============

    /// @param _erc20TransferHelper The ZORA ERC-20 Transfer Helper address
    /// @param _erc721TransferHelper The ZORA ERC-721 Transfer Helper address
    /// @param _royaltyEngine The Manifold Royalty Engine address
    /// @param _wethAddress WETH token address
    constructor(
        address _erc20TransferHelper,
        address _erc721TransferHelper,
        address _royaltyEngine,
        address _wethAddress
    ) IncomingTransferSupportV1(_erc20TransferHelper) RoyaltyPayoutSupportV1(_royaltyEngine, _wethAddress) {
        erc721TransferHelper = ERC721TransferHelper(_erc721TransferHelper);
    }

    /// ============ Create Offers ============

    /// @notice Places an offer on any NFT from a collection
    /// @param _tokenContract The address of the ERC-721 token contract to place the offer
    /// @param _offerPrice The price of the offer
    /// @param _offerCurrency The address of the ERC-20 token to place an offer in, or address(0) for ETH
    /// @param _findersFeePercentage The percentage of the sale amount to be sent to the referrer of the sale
    /// @return The ID of the created collection offer
    function createCollectionOffer(
        address _tokenContract,
        uint256 _offerPrice,
        address _offerCurrency,
        uint8 _findersFeePercentage
    ) external payable nonReentrant returns (uint256) {
        require(_findersFeePercentage <= 100, "createCollectionOffer finders fee percentage must be less than 100");

        // Ensure offered payment is valid and take custody of payment
        _handleIncomingTransfer(_offerPrice, _offerCurrency);

        collectionOfferCounter.increment();
        uint256 offerId = collectionOfferCounter.current();

        collectionOffers[offerId] = CollectionOffer({
            buyer: msg.sender,
            offerCurrency: _offerCurrency,
            tokenContract: _tokenContract,
            offerPrice: _offerPrice,
            findersFeePercentage: _findersFeePercentage,
            status: OfferStatus.Active
        });

        _addToOrderBook(offerId, _tokenContract, _offerCurrency, _offerPrice);

        collectionOffersPerUser[msg.sender].push(offerId);
        offersPerCollection[_tokenContract].push(offerId);

        emit CollectionOfferCreated(offerId, collectionOffers[offerId]);

        return offerId;
    }

    /// @notice Places an offer on any NFT
    /// @param _tokenContract The address of the ERC-721 token contract to place the offer
    /// @param _tokenId The ID of the ERC-721 token to place the offer
    /// @param _offerPrice The price of the offer
    /// @param _offerCurrency The address of the ERC-20 token to place an offer in, or address(0) for ETH
    /// @param _findersFeePercentage The percentage of the sale amount to be sent to the referrer of the sale
    /// @return The ID of the created NFT offer
    function createNFTOffer(
        address _tokenContract,
        uint256 _tokenId,
        uint256 _offerPrice,
        address _offerCurrency,
        uint8 _findersFeePercentage
    ) external payable nonReentrant returns (uint256) {
        require(msg.sender != IERC721(_tokenContract).ownerOf(_tokenId), "createNFTOffer cannot make offer on NFT you own");
        require(_findersFeePercentage <= 100, "createNFTOffer finders fee percentage must be less than 100");

        // Ensure offered payment is valid and take custody of payment
        _handleIncomingTransfer(_offerPrice, _offerCurrency);

        nftOfferCounter.increment();
        uint256 offerID = nftOfferCounter.current();

        nftOffers[offerID] = NFTOffer({
            buyer: msg.sender,
            offerCurrency: _offerCurrency,
            tokenContract: _tokenContract,
            tokenId: _tokenId,
            offerPrice: _offerPrice,
            findersFeePercentage: _findersFeePercentage,
            status: OfferStatus.Active
        });

        nftOffersPerUser[msg.sender].push(offerID);
        offersPerNFT[_tokenContract][_tokenId].push(offerID);

        emit NFTOfferCreated(offerID, nftOffers[offerID]);

        return offerID;
    }

    /// @notice Places an offer on any of the specified NFTs in a collection
    /// @param _tokenContract The address of the ERC-721 token contract to place the offer
    /// @param _tokenIDs The IDs of the ERC-721 tokens to place the offer
    /// @param _offerPrice The price of the offer
    /// @param _offerCurrency The address of the ERC-20 token to place an offer in, or address(0) for ETH
    /// @param _findersFeePercentage The percentage of the sale amount to be sent to the referrer of the sale
    /// @return The ID of the created NFT offer
    function createNFTGroupOffer(
        address _tokenContract,
        uint256[] memory _tokenIDs,
        uint256 _offerPrice,
        address _offerCurrency,
        uint8 _findersFeePercentage
    ) external payable nonReentrant returns (uint256) {
        for (uint256 i; i < _tokenIDs.length; i++) {
            require(msg.sender != IERC721(_tokenContract).ownerOf(_tokenIDs[i]), "createNFTGroupOffer cannot make offer on NFT you own");
        }
        require(_findersFeePercentage <= 100, "createNFTGroupOffer finders fee percentage must be less than 100");

        // Ensure offered payment is valid and take custody of payment
        _handleIncomingTransfer(_offerPrice, _offerCurrency);

        nftGroupOfferCounter.increment();
        uint256 offerId = nftGroupOfferCounter.current();

        nftGroupOffers[offerId] = NFTGroupOffer({
            buyer: msg.sender,
            offerCurrency: _offerCurrency,
            tokenContract: _tokenContract,
            tokenIDs: _tokenIDs,
            offerPrice: _offerPrice,
            findersFeePercentage: _findersFeePercentage,
            status: OfferStatus.Active
        });

        nftGroupOffersPerUser[msg.sender].push(offerId);
        offersPerNFTGroup[_tokenContract].push(offerId);

        emit NFTGroupOfferCreated(offerId, nftGroupOffers[offerId]);

        return offerId;
    }

    /// ============ Update Offers ============

    /// @notice Updates the price of a collection offer
    /// @param _offerId The ID of the collection offer
    /// @param _newOffer The new offer price
    function setCollectionOfferPrice(uint256 _offerId, uint256 _newOffer) external payable nonReentrant {
        CollectionOffer storage offer = collectionOffers[_offerId];

        require(offer.buyer == msg.sender, "setCollectionOfferPrice must be buyer from original offer");
        require(offer.status == OfferStatus.Active, "setCollectionOfferPrice must be active offer");

        uint256 prevAmount = offer.offerPrice;
        if (_newOffer > prevAmount) {
            uint256 increaseAmount = _newOffer - prevAmount;

            // Ensure increased offer payment is valid and take custody of payment
            _handleIncomingTransfer(increaseAmount, offer.offerCurrency);

            offer.offerPrice += increaseAmount;

            emit CollectionOfferPriceUpdated(_offerId, offer);
        } else if (_newOffer < prevAmount) {
            uint256 decreaseAmount = prevAmount - _newOffer;

            _handleOutgoingTransfer(offer.buyer, decreaseAmount, offer.offerCurrency, 0);

            offer.offerPrice -= decreaseAmount;

            emit CollectionOfferPriceUpdated(_offerId, offer);
        }

        // Mark previous offer as inactive in order book
        _removeFromOrderBook(_offerId, offer.tokenContract, offer.offerCurrency, prevAmount);
        // Add new offer to order book
        _addToOrderBook(_offerId, offer.tokenContract, offer.offerCurrency, offer.offerPrice);
    }

    /// @notice Updates the price of a NFT offer
    /// @param _offerId The ID of the NFT offer
    /// @param _newOffer The new offer price
    function setNFTOfferPrice(uint256 _offerId, uint256 _newOffer) external payable nonReentrant {
        NFTOffer storage offer = nftOffers[_offerId];

        require(offer.buyer == msg.sender, "setNFTOfferPrice must be buyer from original offer");
        require(offer.status == OfferStatus.Active, "setNFTOfferPrice must be active offer");

        if (_newOffer > offer.offerPrice) {
            uint256 increaseAmount = _newOffer - offer.offerPrice;
            // Ensure increased offer payment is valid and take custody of payment
            _handleIncomingTransfer(increaseAmount, offer.offerCurrency);

            offer.offerPrice += increaseAmount;

            emit NFTOfferPriceUpdated(_offerId, offer);
        } else if (_newOffer < offer.offerPrice) {
            uint256 decreaseAmount = offer.offerPrice - _newOffer;

            _handleOutgoingTransfer(offer.buyer, decreaseAmount, offer.offerCurrency, 0);
            offer.offerPrice -= decreaseAmount;

            emit NFTOfferPriceUpdated(_offerId, offer);
        }
    }

    /// @notice Updates the price of a NFT group offer
    /// @param _offerId The ID of the NFT group offer
    /// @param _newOffer The new offer price
    function setNFTGroupOfferPrice(uint256 _offerId, uint256 _newOffer) external payable nonReentrant {
        NFTGroupOffer storage offer = nftGroupOffers[_offerId];

        require(offer.buyer == msg.sender, "setNFTGroupOfferPrice must be buyer from original offer");
        require(offer.status == OfferStatus.Active, "setNFTGroupOfferPrice must be active offer");

        if (_newOffer > offer.offerPrice) {
            uint256 increaseAmount = _newOffer - offer.offerPrice;
            // Ensure increased offer payment is valid and take custody of payment
            _handleIncomingTransfer(increaseAmount, offer.offerCurrency);

            offer.offerPrice += increaseAmount;

            emit NFTGroupOfferPriceUpdated(_offerId, offer);
        } else if (_newOffer < offer.offerPrice) {
            uint256 decreaseAmount = offer.offerPrice - _newOffer;

            _handleOutgoingTransfer(offer.buyer, decreaseAmount, offer.offerCurrency, 0);
            offer.offerPrice -= decreaseAmount;

            emit NFTGroupOfferPriceUpdated(_offerId, offer);
        }
    }

    /// ============ Cancel Offers ============

    /// @notice Cancels a collection offer
    /// @param _offerId The ID of the collection offer
    function cancelCollectionOffer(uint256 _offerId) external nonReentrant {
        CollectionOffer storage offer = collectionOffers[_offerId];

        require(offer.buyer == msg.sender, "cancelCollectionOffer must be buyer from original offer");
        require(offer.status == OfferStatus.Active, "cancelCollectionOffer must be active offer");

        _handleOutgoingTransfer(offer.buyer, offer.offerPrice, offer.offerCurrency, 0);

        offer.status = OfferStatus.Canceled;

        _removeFromOrderBook(_offerId, offer.tokenContract, offer.offerCurrency, offer.offerPrice);

        emit CollectionOfferCanceled(_offerId, offer);
    }

    /// @notice Cancels a NFT offer
    /// @param _offerId The ID of the NFT offer
    function cancelNFTOffer(uint256 _offerId) external nonReentrant {
        NFTOffer storage offer = nftOffers[_offerId];

        require(offer.buyer == msg.sender, "cancelNFTOffer must be buyer from original offer");
        require(offer.status == OfferStatus.Active, "cancelNFTOffer must be active offer");

        _handleOutgoingTransfer(offer.buyer, offer.offerPrice, offer.offerCurrency, 0);

        offer.status = OfferStatus.Canceled;

        emit NFTOfferCanceled(_offerId, offer);
    }

    /// @notice Cancels a NFT group offer
    /// @param _offerId The ID of the NFT group offer
    function cancelNFTGroupOffer(uint256 _offerId) external nonReentrant {
        NFTGroupOffer storage offer = nftGroupOffers[_offerId];

        require(offer.buyer == msg.sender, "cancelNFTGroupOffer must be buyer from original offer");
        require(offer.status == OfferStatus.Active, "cancelNFTGroupOffer must be active offer");

        _handleOutgoingTransfer(offer.buyer, offer.offerPrice, offer.offerCurrency, 0);

        offer.status = OfferStatus.Canceled;

        emit NFTGroupOfferCanceled(_offerId, offer);
    }

    /// ============ Fill Offers ============

    /// @notice Fills a NFT offer
    /// @param _offerId The ID of the NFT offer
    /// @param _finder The address of the referrer for this offer
    function fillNFTOffer(uint256 _offerId, address _finder) external nonReentrant {
        NFTOffer storage offer = nftOffers[_offerId];

        require(offer.status == OfferStatus.Active, "fillNFTOffer must be active offer");
        require(_finder != address(0), "fillNFTOffer _finder must not be 0 address");
        require(msg.sender == IERC721(offer.tokenContract).ownerOf(offer.tokenId), "fillNFTOffer must own token associated with offer");

        // Payout respective parties, ensuring royalties are honored
        uint256 remainingProfit = _handleRoyaltyPayout(offer.tokenContract, offer.tokenId, offer.offerPrice, offer.offerCurrency, 0);

        uint256 finderFee = (remainingProfit * offer.findersFeePercentage) / 100;
        _handleOutgoingTransfer(_finder, finderFee, offer.offerCurrency, 0);

        remainingProfit = remainingProfit - finderFee;

        // Transfer sale proceeds to seller
        _handleOutgoingTransfer(msg.sender, remainingProfit, offer.offerCurrency, 0);
        // Transfer NFT to buyer
        erc721TransferHelper.transferFrom(offer.tokenContract, msg.sender, offer.buyer, offer.tokenId);

        offer.status = OfferStatus.Filled;

<<<<<<< HEAD
        ExchangeDetails memory userAExchangeDetails = ExchangeDetails({tokenContract: offer.tokenContract, tokenId: offer.tokenId, amount: 1});
=======
        ExchangeDetails memory userAExchangeDetails = ExchangeDetails({tokenContract: offer.tokenContract, tokenId: offer.tokenID, amount: 1});
>>>>>>> ebefb492
        ExchangeDetails memory userBExchangeDetails = ExchangeDetails({tokenContract: offer.offerCurrency, tokenId: 0, amount: offer.offerPrice});

        emit ExchangeExecuted(msg.sender, offer.buyer, userAExchangeDetails, userBExchangeDetails);
        emit NFTOfferFilled(_offerId, msg.sender, _finder, offer);
    }

    /// @notice Fills a NFT offer from a buyer-specified set of token IDs
    /// @param _offerId The ID of the NFT offer
    /// @param _finder The address of the referrer for this offer
    function fillNFTGroupOffer(
        uint256 _offerId,
        uint256 _tokenId,
        address _finder
    ) external nonReentrant {
        NFTGroupOffer memory nftGroupOffer = nftGroupOffers[_offerId];

        require(nftGroupOffer.status == OfferStatus.Active, "fillNFTGroupOffer must be active offer");
        require(_finder != address(0), "fillNFTGroupOffer _finder must not be 0 address");

        bool valid;
        for (uint256 i; i < nftGroupOffer.tokenIDs.length; i++) {
            if (nftGroupOffer.tokenIDs[i] == _tokenId) {
                valid = true;
                break;
            }
        }
        require(valid, "fillNFTGroupOffer _tokenId must be in group offer");
        require(msg.sender == IERC721(nftGroupOffer.tokenContract).ownerOf(_tokenId), "fillNFTGroupOffer must own token associated with offer");

        // Convert to NFTOffer for royalty payouts
        NFTOffer memory offer = NFTOffer({
            buyer: nftGroupOffer.buyer,
            offerCurrency: nftGroupOffer.offerCurrency,
            tokenContract: nftGroupOffer.tokenContract,
            tokenId: _tokenId,
            offerPrice: nftGroupOffer.offerPrice,
            findersFeePercentage: nftGroupOffer.findersFeePercentage,
            status: OfferStatus.Filled
        });

        uint256 remainingProfit = _handleRoyaltyPayout(offer.tokenContract, offer.tokenId, offer.offerPrice, offer.offerCurrency, 0);
        uint256 finderFee = (remainingProfit * offer.findersFeePercentage) / 100;

        _handleOutgoingTransfer(_finder, finderFee, offer.offerCurrency, 0);
        remainingProfit = remainingProfit - finderFee;

        _handleOutgoingTransfer(msg.sender, remainingProfit, offer.offerCurrency, 0);
        // Transfer NFT to buyer
        erc721TransferHelper.transferFrom(offer.tokenContract, msg.sender, offer.buyer, offer.tokenId);

        nftGroupOffer.status = OfferStatus.Filled;

<<<<<<< HEAD
        ExchangeDetails memory userAExchangeDetails = ExchangeDetails({tokenContract: offer.tokenContract, tokenId: offer.tokenId, amount: 1});
=======
        ExchangeDetails memory userAExchangeDetails = ExchangeDetails({tokenContract: offer.tokenContract, tokenId: offer.tokenID, amount: 1});
>>>>>>> ebefb492
        ExchangeDetails memory userBExchangeDetails = ExchangeDetails({tokenContract: offer.offerCurrency, tokenId: 0, amount: offer.offerPrice});

        emit ExchangeExecuted(msg.sender, offer.buyer, userAExchangeDetails, userBExchangeDetails);
        emit NFTGroupOfferFilled(_offerId, msg.sender, _finder, nftGroupOffer);
    }

    /// @notice Fills a specified or equivalent (if exists) collection offer
    /// @param _offerId The ID of the collection offer
    /// @param _tokenId The ID of the NFT to transfer
    /// @param _finder The address of the referrer for this offer
    function fillCollectionOffer(
        uint256 _offerId,
        uint256 _tokenId,
        address _finder
    ) external nonReentrant {
        require(_finder != address(0), "fillCollectionOffer _finder must not be 0 address");

        CollectionOffer storage collectionOffer = collectionOffers[_offerId];

        require(msg.sender == IERC721(collectionOffer.tokenContract).ownerOf(_tokenId), "fillCollectionOffer must own token associated with offer");

        uint256 offerId = _offerId;

        // If specified _offerId has been filled, check order book for any equivalent, active offers
        if (collectionOffer.status == OfferStatus.Filled) {
            offerId = _getMatchInOrderBook(collectionOffer.tokenContract, collectionOffer.offerCurrency, collectionOffer.offerPrice);
        }
        collectionOffer = collectionOffers[offerId];

        require(collectionOffer.status == OfferStatus.Active, "fillCollectionOffer must be active offer");

        // Convert to NFTOffer for royalty payouts
        NFTOffer memory offer = NFTOffer({
            buyer: collectionOffer.buyer,
            offerCurrency: collectionOffer.offerCurrency,
            tokenContract: collectionOffer.tokenContract,
            tokenId: _tokenId,
            offerPrice: collectionOffer.offerPrice,
            findersFeePercentage: collectionOffer.findersFeePercentage,
            status: OfferStatus.Filled
        });

        uint256 remainingProfit = _handleRoyaltyPayout(offer.tokenContract, offer.tokenId, offer.offerPrice, offer.offerCurrency, 0);
        uint256 finderFee = (remainingProfit * offer.findersFeePercentage) / 100;

        _handleOutgoingTransfer(_finder, finderFee, offer.offerCurrency, 0);

        remainingProfit = remainingProfit - finderFee;

        _handleOutgoingTransfer(msg.sender, remainingProfit, offer.offerCurrency, 0);
        erc721TransferHelper.transferFrom(offer.tokenContract, msg.sender, offer.buyer, offer.tokenId);

        collectionOffer.status = OfferStatus.Filled;

        _removeFromOrderBook(offerId, offer.tokenContract, offer.offerCurrency, offer.offerPrice);

        ExchangeDetails memory userAExchangeDetails = ExchangeDetails({tokenContract: offer.tokenContract, tokenId: offer.tokenId, amount: 1});
        ExchangeDetails memory userBExchangeDetails = ExchangeDetails({tokenContract: offer.offerCurrency, tokenId: 0, amount: offer.offerPrice});

        emit ExchangeExecuted(msg.sender, offer.buyer, userAExchangeDetails, userBExchangeDetails);
        emit CollectionOfferFilled(offerId, msg.sender, _finder, collectionOffer);
    }

    // ============ Private ============

    /// @notice Adds a created or updated collection offer to the offer book
    /// @param _offerId The id of the collection offer
    /// @param _tokenContract The address of the ERC-721 token contract to place the offer
    /// @param _offerCurrency The address of the ERC-20 token to place an offer in, or address(0) for ETH
    /// @param _offerPrice The price of the offer
    function _addToOrderBook(
        uint256 _offerId,
        address _tokenContract,
        address _offerCurrency,
        uint256 _offerPrice
    ) private {
        collectionOrderBook[_tokenContract][_offerCurrency][_offerPrice].push(_offerId);
        collectionOfferToOrderBookIndex[_offerId] = collectionOrderBook[_tokenContract][_offerCurrency][_offerPrice].length - 1;
    }

    /// @notice Retrieves an equivalent offer (if exists) to fill
    /// @param _tokenContract The address of the ERC-721 token contract to place the offer
    /// @param _offerCurrency The address of the ERC-20 token to place an offer in, or address(0) for ETH
    /// @param _offerPrice The price of the offer
    function _getMatchInOrderBook(
        address _tokenContract,
        address _offerCurrency,
        uint256 _offerPrice
    ) private returns (uint256) {
        uint256 matchingOfferId;
        bool found;

        // Get updated starting index to avoid redundant parsing
        uint256 startIndex = collectionOrderBookStartingIndex[_tokenContract][_offerCurrency][_offerPrice];
        uint256[] memory equalOffers = collectionOrderBook[_tokenContract][_offerCurrency][_offerPrice];

        for (uint256 i = startIndex; i < equalOffers.length; i++) {
            // If active offers (> 0) exists store its offerId
            if (equalOffers[i] > 0) {
                matchingOfferId = equalOffers[i];
                found = true;

                // Store i+1 as starting index for next lookup
                collectionOrderBookStartingIndex[_tokenContract][_offerCurrency][_offerPrice] = i + 1;
                break;
            }
        }
        // Throw error if equivalent offer not found
        require(found, "fillCollectionOffer this offer and all equals have been filled.");

        return matchingOfferId;
    }

    /// @notice Removes an active collection offer from the offer book
    /// @param _offerId The id of the collection offer
    /// @param _tokenContract The address of the ERC-721 token contract to place the offer
    /// @param _offerCurrency The address of the ERC-20 token to place an offer in, or address(0) for ETH
    /// @param _offerPrice The price of the offer
    function _removeFromOrderBook(
        uint256 _offerId,
        address _tokenContract,
        address _offerCurrency,
        uint256 _offerPrice
    ) private {
        uint256 index = collectionOfferToOrderBookIndex[_offerId];

        require(_offerId == collectionOrderBook[_tokenContract][_offerCurrency][_offerPrice][index], "_removeFromOrderBook offerId and index do not match");

        delete collectionOrderBook[_tokenContract][_offerCurrency][_offerPrice][index];
        delete collectionOfferToOrderBookIndex[_offerId];
    }
}<|MERGE_RESOLUTION|>--- conflicted
+++ resolved
@@ -439,11 +439,7 @@
 
         offer.status = OfferStatus.Filled;
 
-<<<<<<< HEAD
-        ExchangeDetails memory userAExchangeDetails = ExchangeDetails({tokenContract: offer.tokenContract, tokenId: offer.tokenId, amount: 1});
-=======
         ExchangeDetails memory userAExchangeDetails = ExchangeDetails({tokenContract: offer.tokenContract, tokenId: offer.tokenID, amount: 1});
->>>>>>> ebefb492
         ExchangeDetails memory userBExchangeDetails = ExchangeDetails({tokenContract: offer.offerCurrency, tokenId: 0, amount: offer.offerPrice});
 
         emit ExchangeExecuted(msg.sender, offer.buyer, userAExchangeDetails, userBExchangeDetails);
@@ -496,11 +492,7 @@
 
         nftGroupOffer.status = OfferStatus.Filled;
 
-<<<<<<< HEAD
-        ExchangeDetails memory userAExchangeDetails = ExchangeDetails({tokenContract: offer.tokenContract, tokenId: offer.tokenId, amount: 1});
-=======
         ExchangeDetails memory userAExchangeDetails = ExchangeDetails({tokenContract: offer.tokenContract, tokenId: offer.tokenID, amount: 1});
->>>>>>> ebefb492
         ExchangeDetails memory userBExchangeDetails = ExchangeDetails({tokenContract: offer.offerCurrency, tokenId: 0, amount: offer.offerPrice});
 
         emit ExchangeExecuted(msg.sender, offer.buyer, userAExchangeDetails, userBExchangeDetails);
